/**
 * @file callbacks_test.cpp
 * @author Marcus Edel
 *
 * ensmallen is free software; you may redistribute it and/or modify it under
 * the terms of the 3-clause BSD license.  You should have received a copy of
 * the 3-clause BSD license along with ensmallen.  If not, see
 * http://www.opensource.org/licenses/BSD-3-Clause for more information.
 */

#include <ensmallen.hpp>
#include "catch.hpp"
#include "test_function_tools.hpp"

using namespace ens;
using namespace ens::test;
using namespace ens::callbacks::traits;

/**
 * Utility class with Evaluate(), Gradient(), BeginEpoch(), EndEpoch(),
 * BeginOptimization(), EndOptimization(), EvaluateConstraint(),
 * GradientConstraint(), StepTaken.
 */
class CompleteCallbackTestFunction
{
 public:
  CompleteCallbackTestFunction() :
      calledEvaluate(false),
      calledGradient(false),
      calledBeginEpoch(false),
      calledEndEpoch(false),
      calledBeginOptimization(false),
      calledEndOptimization(false),
      calledEvaluateConstraint(false),
      calledGradientConstraint(false),
      calledStepTaken(false)
  { }

  template<typename OptimizerType, typename FunctionType, typename MatType>
  void Evaluate(OptimizerType& /* optimizer */,
                FunctionType& /* function */,
                const MatType& /* coordinates */,
                const double /* objective */)
  { calledEvaluate = true; }

  template<typename OptimizerType,
           typename FunctionType,
           typename MatType,
           typename GradType>
  void Gradient(OptimizerType& /* optimizer */,
                FunctionType& /* function */,
                const MatType& /* coordinates */,
                GradType& /* objective */)
  { calledGradient = true; }

  template<typename OptimizerType, typename FunctionType, typename MatType>
  void BeginEpoch(OptimizerType& /* optimizer */,
                  FunctionType& /* function */,
                  const MatType& /* coordinates */,
                  const size_t /* epoch */,
                  const double /* objective */)
  { calledBeginEpoch = true; }

  template<typename OptimizerType, typename FunctionType, typename MatType>
  void EndEpoch(OptimizerType& /* optimizer */,
                FunctionType& /* function */,
                const MatType& /* coordinates */,
                const size_t /* epoch */,
                const double /* objective */)
  { calledEndEpoch = true; }

  template<typename OptimizerType, typename FunctionType, typename MatType>
  void BeginOptimization(OptimizerType& /* optimizer */,
                         FunctionType& /* function */,
                         MatType& /* coordinates */)
  { calledBeginOptimization = true; }

  template<typename OptimizerType, typename FunctionType, typename MatType>
  void EndOptimization(OptimizerType& /* optimizer */,
                       FunctionType& /* function */,
                       MatType& /* coordinates */)
  { calledEndOptimization = true; }

  template<typename OptimizerType, typename FunctionType, typename MatType>
  void EvaluateConstraint(OptimizerType& /* optimizer */,
                          FunctionType& /* function */,
                          const MatType& /* coordinates */,
                          const size_t /* constraint */,
                          const double /* constraintValue */)
  { calledEvaluateConstraint = true; }

  template<typename OptimizerType,
           typename FunctionType,
           typename MatType,
           typename GradType>
  void GradientConstraint(OptimizerType& /* optimizer */,
                          FunctionType& /* function */,
                          const MatType& /* coordinates */,
                          const size_t /* constraint */,
                          GradType& /* gradient */)
  { calledGradientConstraint = true; }

  template<typename OptimizerType, typename FunctionType, typename MatType>
  void StepTaken(OptimizerType& /* optimizer */,
                 FunctionType& /* function */,
                 MatType& /* coordinates */)
  { calledStepTaken = true; }

  bool calledEvaluate;
  bool calledGradient;
  bool calledBeginEpoch;
  bool calledEndEpoch;
  bool calledBeginOptimization;
  bool calledEndOptimization;
  bool calledEvaluateConstraint;
  bool calledGradientConstraint;
  bool calledStepTaken;
};

template<typename OptimizerType>
void CallbacksFullFunctionTest(OptimizerType& optimizer,
                               bool calledEvaluate,
                               bool calledGradient,
                               bool calledBeginEpoch,
                               bool calledEndEpoch,
                               bool calledBeginOptimization,
                               bool calledEndOptimization,
                               bool calledEvaluateConstraint,
                               bool calledGradientConstraint,
                               bool calledStepTaken)
{
  arma::mat data, testData, shuffledData;
  arma::Row<size_t> responses, testResponses, shuffledResponses;

  LogisticRegressionTestData(data, testData, shuffledData,
      responses, testResponses, shuffledResponses);
  LogisticRegression<> lr(shuffledData, shuffledResponses, 0.5);

  CompleteCallbackTestFunction cb;

  arma::mat coordinates = lr.GetInitialPoint();
  optimizer.Optimize(lr, coordinates, cb);

  REQUIRE(cb.calledEvaluate == calledEvaluate);
  REQUIRE(cb.calledGradient == calledGradient);
  REQUIRE(cb.calledBeginEpoch == calledBeginEpoch);
  REQUIRE(cb.calledEndEpoch == calledEndEpoch);
  REQUIRE(cb.calledBeginOptimization == calledBeginOptimization);
  REQUIRE(cb.calledEndOptimization == calledEndOptimization);
  REQUIRE(cb.calledEvaluateConstraint == calledEvaluateConstraint);
  REQUIRE(cb.calledGradientConstraint == calledGradientConstraint);
  REQUIRE(cb.calledStepTaken == calledStepTaken);
}

template<typename OptimizerType>
void EarlyStopCallbacksLambdaFunctionTest(OptimizerType& optimizer)
{
  arma::mat data, testData, shuffledData;
  arma::Row<size_t> responses, testResponses, shuffledResponses;

  LogisticRegressionTestData(data, testData, shuffledData,
      responses, testResponses, shuffledResponses);
  
  LogisticRegression<> lr(shuffledData, shuffledResponses, 0.5);
  arma::mat coordinates = lr.GetInitialPoint();

  EarlyStopAtMinLoss cb(
      [&](const arma::mat& /* coordinates */)
      {
        return lr.ComputeAccuracy(testData, testResponses,
                                  coordinates);
      });

  optimizer.Optimize(lr, coordinates, cb);
}

TEST_CASE("EarlyStopAtMinLossLambdaCallbackTest", "[CallbacksTest]")
{
  SMORMS3 smorms3;
  EarlyStopCallbacksLambdaFunctionTest(smorms3);
}

TEST_CASE("EarlyStopAtMinLossCustomLambdaTest", "[CallbacksTest]")
{
  // Use the 50-dimensional Rosenbrock function.
  GeneralizedRosenbrockFunction f(50);
  // Start at some really large point.
  arma::mat coordinates = f.GetInitialPoint();
  coordinates.fill(100.0);

  EarlyStopAtMinLoss cb(
      [&](const arma::mat& coordinates)
      {
        // Terminate if any coordinate has a value less than 10.
        double minValue = arma::abs(coordinates).min();
        return (minValue < 10.0) ? 
          std::numeric_limits<double>::max() : minValue;
      });

  SMORMS3 smorms3;
  smorms3.Optimize(f, coordinates, cb);

  // Make sure that we did not get to the optimum.
  for (size_t i = 0; i < coordinates.n_elem; ++i)
    REQUIRE(std::abs(coordinates[i]) >= 3.0);
}

/**
 * Make sure we invoke all callbacks (AdaBound).
 */
TEST_CASE("AdaBoundCallbacksFullFunctionTest", "[CallbacksTest]")
{
  AdaBound optimizer(0.001, 2, 0.1, 1e-3, 0.9, 0.999, 1e-8, 1000,
      1e-3, false);
  CallbacksFullFunctionTest(optimizer, true, true, true, true, true, true,
      false, false, true);
}

/**
 * Make sure we invoke all callbacks (AdaDelta).
 */
TEST_CASE("AdaDeltaCallbacksFullFunctionTest", "[CallbacksTest]")
{
  AdaDelta optimizer(1.0, 1, 0.99, 1e-8, 2000, 1e-9, true);
  CallbacksFullFunctionTest(optimizer, true, true, true, true, true, true,
      false, false, true);
}

/**
 * Make sure we invoke all callbacks (AdaGrad).
 */
TEST_CASE("AdaGradCallbacksFullFunctionTest", "[CallbacksTest]")
{
  AdaGrad optimizer(0.99, 1, 1e-8, 2000, 1e-9, true);
  CallbacksFullFunctionTest(optimizer, true, true, true, true, true, true,
      false, false, true);
}

/**
 * Make sure we invoke all callbacks (Adam).
 */
TEST_CASE("AdamCallbacksFullFunctionTest", "[CallbacksTest]")
{
  Adam optimizer(0.5, 2, 0.7, 0.999, 1e-8, 2000, 1e-3, false);
  CallbacksFullFunctionTest(optimizer, true, true, true, true, true, true,
      false, false, true);
}

/**
 * Make sure we invoke all callbacks (BigBatchSGD).
 */
TEST_CASE("BigBatchSGDCallbacksFullFunctionTest", "[CallbacksTest]")
{
  BBS_BB optimizer(1, 0.01, 0.1, 2000, 1e-4);
  CallbacksFullFunctionTest(optimizer, true, true, true, true, true, true,
      false, false, true);
}

/**
 * Make sure we invoke all callbacks (CMAES).
 */
TEST_CASE("CMAESCallbacksFullFunctionTest", "[CallbacksTest]")
{
  CMAES<> optimizer(0, -1, 1, 32, 3, 1e-3);
  CallbacksFullFunctionTest(optimizer, true, false, false, false, true, true,
      false, false, true);
}

/**
 * Make sure we invoke all callbacks (CNE).
 */
TEST_CASE("CNECallbacksFullFunctionTest", "[CallbacksTest]")
{
  CNE optimizer(200, 6, 0.2, 0.2, 0.2, 1e-5);
  CallbacksFullFunctionTest(optimizer, true, false, false, false, true, true,
      false, false, true);
}

/**
 * Make sure we invoke all callbacks (DE).
 */
TEST_CASE("DECallbacksFullFunctionTest", "[CallbacksTest]")
{
  DE optimizer(200, 6, 0.6, 0.8, 1e-5);
  CallbacksFullFunctionTest(optimizer, true, false, false, false, true, true,
      false, false, true);
}

/**
 * Make sure we invoke all callbacks (Eve).
 */
TEST_CASE("EveCallbacksFullFunctionTest", "[CallbacksTest]")
{
  Eve optimizer(1e-3, 1, 0.9, 0.999, 0.999, 1e-8, 10000, 2000, 1e-9, true);
  CallbacksFullFunctionTest(optimizer, true, true, true, true, true, true,
      false, false, true);
}

/**
 * Make sure we invoke all callbacks (FTML).
 */
TEST_CASE("FTMLCallbacksFullFunctionTest", "[CallbacksTest]")
{
  FTML optimizer(0.001, 1, 0.9, 0.999, 1e-8, 2000, 1e-5, true);
  CallbacksFullFunctionTest(optimizer, true, true, true, true, true, true,
      false, false, true);
}

/**
 * Make sure we invoke all callbacks (GradientDescent).
 */
TEST_CASE("GradientDescentCallbacksFullFunctionTest", "[CallbacksTest]")
{
  GradientDescent optimizer(0.001, 3, 1e-15);
  CallbacksFullFunctionTest(optimizer, true, true, false, false, true, true,
      false, false, true);
}

/**
 * Make sure we invoke all callbacks (IQN).
 */
TEST_CASE("IQNCallbacksFullFunctionTest", "[CallbacksTest]")
{
  IQN optimizer(0.01, 1, 3, 1e-3);
  CallbacksFullFunctionTest(optimizer, true, true, false, false, true, true,
      false, false, true);
}

/**
 * Make sure we invoke all callbacks (Katyusha).
 */
TEST_CASE("KatyushaCallbacksFullFunctionTest", "[CallbacksTest]")
{
  Katyusha optimizer(1.0, 10.0, 1, 3, 0, 1e-10, true);
  CallbacksFullFunctionTest(optimizer, true, true, false, false, true, true,
      false, false, true);
}

/**
 * Make sure we invoke all callbacks (Lookahead).
 */
TEST_CASE("LookaheadCallbacksFullFunctionTest", "[CallbacksTest]")
{
  Adam adam(0.001, 1, 0.9, 0.999, 1e-8, 100, 1e-10, false, true);
  Lookahead<Adam> optimizer(adam, 0.5, 1000, 10, -10, NoDecay(),
      false, true);
  CallbacksFullFunctionTest(optimizer, true, true, true, true, true, true,
      false, false, true);
}

/**
 * Make sure we invoke all callbacks (Padam).
 */
TEST_CASE("PadamCallbacksFullFunctionTest", "[CallbacksTest]")
{
  Padam optimizer(1e-2, 1, 0.9, 0.99, 0.25, 1e-5, 1000);
  CallbacksFullFunctionTest(optimizer, true, true, true, true, true, true,
      false, false, true);
}

/**
 * Make sure we invoke all callbacks (QHAdam).
 */
TEST_CASE("QHAdamCallbacksFullFunctionTest", "[CallbacksTest]")
{
  QHAdam optimizer(0.02, 2, 0.6, 0.9, 0.9, 0.999, 1e-8, 1000, 1e-7, true);
  CallbacksFullFunctionTest(optimizer, true, true, true, true, true, true,
      false, false, true);
}

/**
 * Make sure we invoke all callbacks (RMSProp).
 */
TEST_CASE("RMSPropCallbacksFullFunctionTest", "[CallbacksTest]")
{
  RMSProp optimizer(1e-3, 1, 0.99, 1e-8, 1000, 1e-9, true);
  CallbacksFullFunctionTest(optimizer, true, true, true, true, true, true,
      false, false, true);
}
/**
 * Make sure we invoke all callbacks (SARAH).
 */
TEST_CASE("SARAHCallbacksFullFunctionTest", "[CallbacksTest]")
{
  SARAH optimizer(0.01, 2, 3, 0, 1e-5, true);
  CallbacksFullFunctionTest(optimizer, true, true, false, false, true, true,
      false, false, true);
}

/**
 * Make sure we invoke all callbacks (SCD).
 */
TEST_CASE("SCDCallbacksFullFunctionTest", "[CallbacksTest]")
{
  SCD<> optimizer(0.4, 4);
  CallbacksFullFunctionTest(optimizer, true, true, false, false, true, true,
      false, false, true);
}

/**
 * Make sure we invoke all callbacks (SGD).
 */
TEST_CASE("SGDCallbacksFullFunctionTest", "[CallbacksTest]")
{
  StandardSGD optimizer(0.0003, 1, 2000, 1e-9, true);
  CallbacksFullFunctionTest(optimizer, true, true, true, true, true, true,
      false, false, true);
}

/**
 * Make sure we invoke all callbacks (SGDR).
 */
TEST_CASE("SGDRCallbacksFullFunctionTest", "[CallbacksTest]")
{
  SGDR<> optimizer(50, 2.0, 1, 0.01, 2000, 1e-3);
  CallbacksFullFunctionTest(optimizer, true, true, true, true, true, true,
      false, false, true);
}

/**
 * Make sure we invoke all callbacks (SMORMS3).
 */
TEST_CASE("SMORMS3CallbacksFullFunctionTest", "[CallbacksTest]")
{
  SMORMS3 optimizer(0.001, 1, 1e-16, 1000, 1e-9, true);
  CallbacksFullFunctionTest(optimizer, true, true, true, true, true, true,
      false, false, true);
}

/**
 * Make sure we invoke all callbacks (SPALeRASGD).
 */
TEST_CASE("SPALeRASGDCallbacksFullFunctionTest", "[CallbacksTest]")
{
  SPALeRASGD<> optimizer(0.05, 30, 2000, 1e-4);
  CallbacksFullFunctionTest(optimizer, true, true, true, true, true, true,
      false, false, true);
}

/**
 * Make sure we invoke all callbacks (SPSA).
 */
TEST_CASE("SPSACallbacksFullFunctionTest", "[CallbacksTest]")
{
  SPSA optimizer(0.1, 0.102, 0.16, 0.3, 10, 0);
  CallbacksFullFunctionTest(optimizer, true, false, false, false, true, true,
      false, false, true);
}

/**
 * Make sure we invoke all callbacks (SVRG).
 */
TEST_CASE("SVRGCallbacksFullFunctionTest", "[CallbacksTest]")
{
  SVRG optimizer(0.005, 2, 4, 0, 1e-5, true);
  CallbacksFullFunctionTest(optimizer, true, true, false, false, true, true,
      false, false, true);
}

/**
 * Make sure we invoke all callbacks (SWATS).
 */
TEST_CASE("SWATSCallbacksFullFunctionTest", "[CallbacksTest]")
{
  SWATS optimizer(0.01, 10, 0.9, 0.999, 1e-6, 1000, 1e-9, true);
  CallbacksFullFunctionTest(optimizer, true, true, true, true, true, true,
      false, false, true);
}

/**
 * Make sure we invoke all callbacks (WNGrad).
 */
TEST_CASE("WNGradCallbacksFullFunctionTest", "[CallbacksTest]")
{
  WNGrad optimizer(0.56, 1, 1000, 1e-9, true);
  CallbacksFullFunctionTest(optimizer, true, true, true, true, true, true,
      false, false, true);
}

/**
 * Make sure we invoke all callbacks (ParallelSGD).
 */
TEST_CASE("ParallelSGDCallbacksFullFunctionTest", "[CallbacksTest]")
{
  ConstantStep decayPolicy(0.4);
  ParallelSGD<ConstantStep> optimizer(4, 2, 1e-5, true, decayPolicy);
  CallbacksFullFunctionTest(optimizer, true, true, false, false, true, true,
      false, false, true);
}

/**
 * Make sure we invoke all callbacks (LBestPSO).
 */
TEST_CASE("LBestPSOCallbacksFullFunctionTest", "[CallbacksTest]")
{
  LBestPSO optimizer;
  CallbacksFullFunctionTest(optimizer, true, false, false, false, true, true,
      false, false, true);
}

/**
 * Make sure we invoke all callbacks (L_BFGS).
 */
TEST_CASE("L_BFGSCallbacksFullFunctionTest", "[CallbacksTest]")
{
  L_BFGS optimizer(10, 4);
  CallbacksFullFunctionTest(optimizer, true, true, false, false, true, true,
      false, false, true);
}

/**
 * Make sure we invoke all callbacks (SA).
 */
TEST_CASE("SACallbacksFullFunctionTest", "[CallbacksTest]")
{
  ExponentialSchedule schedule;
  SA<> optimizer(schedule, 10, 1000., 1000, 100, 1e-11, 3, 1.5, 0.3, 0.3);
  CallbacksFullFunctionTest(optimizer, true, false, false, false, true, true,
      false, false, true);
}

/**
 * Make sure the EarlyStopAtMinLoss callback will stop the optimization process.
 */
TEST_CASE("EarlyStopAtMinLossCallbackTest", "[CallbacksTest]")
{
  SGDTestFunction f;
  arma::mat coordinates = f.GetInitialPoint();

  // Instantiate the optimizer with a number of iterations that will take a
  // long time to finish.
  StandardSGD s(0.0003, 1, 2000000000, -10);
  s.ExactObjective() = true;

  // The optimization process should return in one second.
  const double result = s.Optimize(f, coordinates, EarlyStopAtMinLoss(100));

  REQUIRE(result == Approx(-1.0).epsilon(0.0005));
  REQUIRE(coordinates(0) == Approx(0.0).margin(1e-3));
  REQUIRE(coordinates(1) == Approx(0.0).margin(1e-7));
  REQUIRE(coordinates(2) == Approx(0.0).margin(1e-7));
}

/**
 * Make sure the PrintLoss callback will print the loss to the specified
 * output stream.
 */
TEST_CASE("PrintLossCallbackTest", "[CallbacksTest]")
{
  SGDTestFunction f;
  arma::mat coordinates = f.GetInitialPoint();

  StandardSGD s(0.0003, 1, 10, 1e-9, true);

  std::stringstream stream;
  s.Optimize(f, coordinates, PrintLoss(stream));

  REQUIRE(stream.str().length() > 0);
}

/**
 * Make sure the ProgressBar callback will show the progress on the specified
 * output stream.
 */
TEST_CASE("ProgressBarCallbackTest", "[CallbacksTest]")
{
  SGDTestFunction f;
  arma::mat coordinates = f.GetInitialPoint();

  StandardSGD s(0.0003, 1, 10, 1e-9, true);

  std::stringstream stream;
  s.Optimize(f, coordinates, ProgressBar(10, stream));

  REQUIRE(stream.str().length() > 0);
}

/**
 * Make sure the StoreBestCoordinates callback will store the best coordinates
 * and objective.
 */
TEST_CASE("StoreBestCoordinatesCallbackTest", "[CallbacksTest]")
{
  SGDTestFunction f;
  arma::mat coordinates = f.GetInitialPoint();

  StandardSGD s(0.0003, 1, 5000000, 1e-9, true);

  StoreBestCoordinates<decltype(coordinates)> cb;
  const double result = s.Optimize(f, coordinates, cb);

  REQUIRE(cb.BestObjective() <= result);
  REQUIRE(cb.BestObjective() == Approx(-1.0).epsilon(0.0005));
  REQUIRE(cb.BestCoordinates()(0) == Approx(0.0).margin(1e-3));
  REQUIRE(cb.BestCoordinates()(1) == Approx(0.0).margin(1e-7));
}

/**
 * Make sure the TimerStop callback will stop the optimization process.
 */
TEST_CASE("TimerStopCallbackTest", "[CallbacksTest]")
{
  SGDTestFunction f;
  arma::mat coordinates = f.GetInitialPoint();
  
  // Instantiate the optimizer with a number of iterations that will take a
  // long time to finish.
  Adam opt(0.5, 2, 0.7, 0.999, 1e-8, 2000000000, -100, false);
  arma::wall_clock timer;
  
  timer.tic();
  // The optimization process should return in one second.
  opt.Optimize(f, coordinates, TimerStop(0.5));
  // Add some time to account for the function to return.
  REQUIRE(timer.toc() < 2);
}

/**
<<<<<<< HEAD
 * Make sure the Report callback will show the report on the specified
 * output stream.
 */
TEST_CASE("ReportCallbackTest", "[CallbacksTest]")
{
  SGDTestFunction f0;
  arma::mat coordinates = f0.GetInitialPoint();

  StandardSGD s(0.0003, 1, 10000, 1e-9, true);

  std::stringstream stream;
  s.Optimize(f0, coordinates, Report(0.1, stream));

  REQUIRE(stream.str().length() > 0);

  stream.str("");
  RosenbrockWoodFunction f1;
  L_BFGS lbfgs;
  lbfgs.MaxIterations() = 100;

  coordinates = f1.GetInitialPoint();
  lbfgs.Optimize(f1, coordinates, Report(0.1, stream));

  stream.str("");
  SchafferFunctionN2 f2;
  CNE cne;

  coordinates = f2.GetInitialPoint();
  cne.Optimize(f2, coordinates, Report(0.1, stream));
=======
 * Make sure the ProgressBar callback will show the progress on the specified
 * output stream if the MaxIterations parameter of the optimizer is 0.
 */
TEST_CASE("ProgressBarCallbackNoMaxIterationsTest", "[CallbacksTest]")
{
  SGDTestFunction f;
  arma::mat coordinates = f.GetInitialPoint();

  StandardSGD s(0.0003, 1, 0, DBL_MAX, true);

  std::stringstream stream;
  s.Optimize(f, coordinates, ProgressBar(10, stream));

  REQUIRE(stream.str().length() > 0);
}

/**
 * Make sure the ProgressBar callback will show the progress on the specified
 * output stream with the correct epoch number if the MaxIterations parameter
 * of the optimizer is 0.
 */
TEST_CASE("ProgressBarCallbackNoMaxIterationsEpochTest", "[CallbacksTest]")
{
  SGDTestFunction f;
  arma::mat coordinates = f.GetInitialPoint();

  StandardSGD s(0.0003, 1, 0, DBL_MAX, true);

  std::stringstream stream;
  s.Optimize(f, coordinates, ProgressBar(10, stream));
  REQUIRE(stream.str().find("Epoch 1") != std::string::npos);
  REQUIRE(stream.str().find("Epoch 1/") == std::string::npos);
}

/**
 * Make sure the ProgressBar callback will show the progress on the specified
 * output stream with the correct epoch number if the MaxIterations parameter
 * of the optimizer is not equal to 0.
 */
TEST_CASE("ProgressBarCallbackEpochTest", "[CallbacksTest]")
{
  SGDTestFunction f;
  arma::mat coordinates = f.GetInitialPoint();

  StandardSGD s(0.0003, 1, 1, 1e-9, true);

  std::stringstream stream;
  s.Optimize(f, coordinates, ProgressBar(10, stream));
  REQUIRE(stream.str().find("Epoch 1/1") != std::string::npos);
>>>>>>> 8c98f836
}<|MERGE_RESOLUTION|>--- conflicted
+++ resolved
@@ -616,7 +616,58 @@
 }
 
 /**
-<<<<<<< HEAD
+ * Make sure the ProgressBar callback will show the progress on the specified
+ * output stream if the MaxIterations parameter of the optimizer is 0.
+ */
+TEST_CASE("ProgressBarCallbackNoMaxIterationsTest", "[CallbacksTest]")
+{
+  SGDTestFunction f;
+  arma::mat coordinates = f.GetInitialPoint();
+
+  StandardSGD s(0.0003, 1, 0, DBL_MAX, true);
+
+  std::stringstream stream;
+  s.Optimize(f, coordinates, ProgressBar(10, stream));
+
+  REQUIRE(stream.str().length() > 0);
+}
+
+/**
+ * Make sure the ProgressBar callback will show the progress on the specified
+ * output stream with the correct epoch number if the MaxIterations parameter
+ * of the optimizer is 0.
+ */
+TEST_CASE("ProgressBarCallbackNoMaxIterationsEpochTest", "[CallbacksTest]")
+{
+  SGDTestFunction f;
+  arma::mat coordinates = f.GetInitialPoint();
+
+  StandardSGD s(0.0003, 1, 0, DBL_MAX, true);
+
+  std::stringstream stream;
+  s.Optimize(f, coordinates, ProgressBar(10, stream));
+  REQUIRE(stream.str().find("Epoch 1") != std::string::npos);
+  REQUIRE(stream.str().find("Epoch 1/") == std::string::npos);
+}
+
+/**
+ * Make sure the ProgressBar callback will show the progress on the specified
+ * output stream with the correct epoch number if the MaxIterations parameter
+ * of the optimizer is not equal to 0.
+ */
+TEST_CASE("ProgressBarCallbackEpochTest", "[CallbacksTest]")
+{
+  SGDTestFunction f;
+  arma::mat coordinates = f.GetInitialPoint();
+
+  StandardSGD s(0.0003, 1, 1, 1e-9, true);
+
+  std::stringstream stream;
+  s.Optimize(f, coordinates, ProgressBar(10, stream));
+  REQUIRE(stream.str().find("Epoch 1/1") != std::string::npos);
+}
+
+/**
  * Make sure the Report callback will show the report on the specified
  * output stream.
  */
@@ -646,55 +697,4 @@
 
   coordinates = f2.GetInitialPoint();
   cne.Optimize(f2, coordinates, Report(0.1, stream));
-=======
- * Make sure the ProgressBar callback will show the progress on the specified
- * output stream if the MaxIterations parameter of the optimizer is 0.
- */
-TEST_CASE("ProgressBarCallbackNoMaxIterationsTest", "[CallbacksTest]")
-{
-  SGDTestFunction f;
-  arma::mat coordinates = f.GetInitialPoint();
-
-  StandardSGD s(0.0003, 1, 0, DBL_MAX, true);
-
-  std::stringstream stream;
-  s.Optimize(f, coordinates, ProgressBar(10, stream));
-
-  REQUIRE(stream.str().length() > 0);
-}
-
-/**
- * Make sure the ProgressBar callback will show the progress on the specified
- * output stream with the correct epoch number if the MaxIterations parameter
- * of the optimizer is 0.
- */
-TEST_CASE("ProgressBarCallbackNoMaxIterationsEpochTest", "[CallbacksTest]")
-{
-  SGDTestFunction f;
-  arma::mat coordinates = f.GetInitialPoint();
-
-  StandardSGD s(0.0003, 1, 0, DBL_MAX, true);
-
-  std::stringstream stream;
-  s.Optimize(f, coordinates, ProgressBar(10, stream));
-  REQUIRE(stream.str().find("Epoch 1") != std::string::npos);
-  REQUIRE(stream.str().find("Epoch 1/") == std::string::npos);
-}
-
-/**
- * Make sure the ProgressBar callback will show the progress on the specified
- * output stream with the correct epoch number if the MaxIterations parameter
- * of the optimizer is not equal to 0.
- */
-TEST_CASE("ProgressBarCallbackEpochTest", "[CallbacksTest]")
-{
-  SGDTestFunction f;
-  arma::mat coordinates = f.GetInitialPoint();
-
-  StandardSGD s(0.0003, 1, 1, 1e-9, true);
-
-  std::stringstream stream;
-  s.Optimize(f, coordinates, ProgressBar(10, stream));
-  REQUIRE(stream.str().find("Epoch 1/1") != std::string::npos);
->>>>>>> 8c98f836
 }