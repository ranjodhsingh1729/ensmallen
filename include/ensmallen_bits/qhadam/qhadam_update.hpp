/**
 * @file qhadam_update.hpp
 * @author Niteya Shah
 *
 * Implments the QHAdam Optimizer. QHAdam is a variant of Adam which introduces
 * quasi hyperbolic moment terms to improve paramterisation and performance.
 *
 * ensmallen is free software; you may redistribute it and/or modify it under
 * the terms of the 3-clause BSD license.  You should have received a copy of
 * the 3-clause BSD license along with ensmallen.  If not, see
 * http://www.opensource.org/licenses/BSD-3-Clause for more information.
 */
#ifndef ENSMALLEN_ADAM_QHADAM_UPDATE_HPP
#define ENSMALLEN_ADAM_QHADAM_UPDATE_HPP

namespace ens {

/**
 * QHAdam is a optimising strategy based on the Quasi-Hyperbolic step when
 * applied to the Adam Optimiser.QH updates can be considered to a weighted
 * average of the momentum.QHAdam,based on its paramterisation can recover
 * many algorithms such as NAdam and RMSProp.
 *
 * For more information, see the following.
 *
 * @code
 * @inproceedings{ma2019qh,
 *   title={Quasi-hyperbolic momentum and Adam for deep learning},
 *   author={Jerry Ma and Denis Yarats},
 *   booktitle={International Conference on Learning Representations},
 *   year={2019}
 * }
 * @endcode
 */
class QHAdamUpdate
{
 public:
  /**
   * Construct the QHAdam update policy with the given parameters.
   *
   * @param epsilon The epsilon value used to initialise the squared gradient
   *        parameter.
   * @param beta1 The smoothing parameter.
   * @param beta2 The second moment coefficient.
   * @param v1 The first quasi-hyperbolic term.
   * @param v1 The second quasi-hyperbolic term.
   */
  QHAdamUpdate(const double epsilon = 1e-8,
               const double beta1 = 0.9,
               const double beta2 = 0.999,
               const double v1 = 0.7,
               const double v2 = 1) :
    epsilon(epsilon),
    beta1(beta1),
    beta2(beta2),
    v1(v1),
    v2(v2),
    iteration(0)
  {
    // Nothing to do.
  }

  //! Get the value used to initialise the squared gradient parameter.
  double Epsilon() const { return epsilon; }
  //! Modify the value used to initialise the squared gradient parameter.
  double& Epsilon() { return epsilon; }

  //! Get the smoothing parameter.
  double Beta1() const { return beta1; }
  //! Modify the smoothing parameter.
  double& Beta1() { return beta1; }

  //! Get the second moment coefficient.
  double Beta2() const { return beta2; }
  //! Modify the second moment coefficient.
  double& Beta2() { return beta2; }

  //! Get the current iteration number.
  size_t Iteration() const { return iteration; }
  //! Modify the current iteration number.
  size_t& Iteration() { return iteration; }

  //! Get the first quasi-hyperbolic term.
  double V1() const { return v1; }
  //! Modify the first quasi-hyperbolic term.
  double& V1() { return v1; }

  //! Get the second quasi-hyperbolic term.
  double V2() const { return v2; }
  //! Modify the second quasi-hyperbolic term.
  double& V2() { return v2; }

  /**
   * The UpdatePolicyType policy classes must contain an internal 'Policy'
   * template class with two template arguments: MatType and GradType.  This is
   * instantiated at the start of the optimization, and holds parameters
   * specific to an individual optimization.
   */
  template<typename MatType, typename GradType>
  class Policy
  {
   public:
    /**
     * This constructor is called by the SGD Optimize() method before the start
     * of the iteration update process.
     *
     * @param parent AdamUpdate object.
     * @param rows Number of rows in the gradient matrix.
     * @param cols Number of columns in the gradient matrix.
     */
    Policy(QHAdamUpdate& parent, const size_t rows, const size_t cols) :
        parent(parent)
    {
      m.zeros(rows, cols);
      v.zeros(rows, cols);
    }

    /**
     * Update step for QHAdam.
     *
     * @param iterate Parameters that minimize the function.
     * @param stepSize Step size to be used for the given iteration.
     * @param gradient The gradient matrix.
     */
    void Update(MatType& iterate,
                const double stepSize,
                const GradType& gradient)
    {
      // Increment the iteration counter variable.
      ++parent.iteration;

      // And update the iterate.
      m *= parent.beta1;
      m += (1 - parent.beta1) * gradient;

      v *= parent.beta2;
      v += (1 - parent.beta2) * (gradient % gradient);

      const double biasCorrection1 = 1.0 - std::pow(parent.beta1,
          parent.iteration);
      const double biasCorrection2 = 1.0 - std::pow(parent.beta2,
          parent.iteration);

      GradType mDash = m / biasCorrection1;
      GradType vDash = v / biasCorrection2;

      // QHAdam recovers Adam when v2 = v1 = 1.
      iterate -= stepSize *
          ((((1 - parent.v1) * gradient) + parent.v1 * mDash) /
           (arma::sqrt(((1 - parent.v2) * (gradient % gradient)) +
            parent.v2 * vDash) + parent.epsilon));
    }

   private:
    //! Instantiated parent object.
    QHAdamUpdate& parent;

    //! The exponential moving average of gradient values.
    GradType m;

    // The exponential moving average of squared gradient values.
    GradType v;
  };

 private:
  // The epsilon value used to initialise the squared gradient parameter.
  double epsilon;

  // The smoothing parameter.
  double beta1;

  // The second moment coefficient.
  double beta2;

<<<<<<< HEAD
  // The number of iterations.
  size_t iteration;
=======
  // The exponential moving average of gradient values.
  arma::mat m;

  // The exponential moving average of squared gradient values.
  arma::mat v;
>>>>>>> 8bea8d21

  // The first quasi-hyperbolic term.
  double v1;

  // The second quasi-hyperbolic term.
  double v2;
  
  // The number of iterations.
  double iteration;
};

} // namespace ens

#endif<|MERGE_RESOLUTION|>--- conflicted
+++ resolved
@@ -172,25 +172,14 @@
   // The second moment coefficient.
   double beta2;
 
-<<<<<<< HEAD
-  // The number of iterations.
-  size_t iteration;
-=======
-  // The exponential moving average of gradient values.
-  arma::mat m;
-
-  // The exponential moving average of squared gradient values.
-  arma::mat v;
->>>>>>> 8bea8d21
-
   // The first quasi-hyperbolic term.
   double v1;
 
   // The second quasi-hyperbolic term.
   double v2;
-  
+
   // The number of iterations.
-  double iteration;
+  size_t iteration;
 };
 
 } // namespace ens
