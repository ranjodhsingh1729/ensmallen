--- conflicted
+++ resolved
@@ -90,7 +90,6 @@
   // Controls early termination of the optimization process.
   bool terminate = false;
 
-<<<<<<< HEAD
   // Initialize the decay policy if needed.
   if (!isInitialized || !instDecayPolicy.Has<InstDecayPolicyType>())
   {
@@ -108,10 +107,9 @@
         updatePolicy, iterate.n_rows, iterate.n_cols));
     isInitialized = true;
   }
-=======
+
   const size_t actualMaxIterations = (maxIterations == 0) ?
       std::numeric_limits<size_t>::max() : maxIterations;
->>>>>>> b4b403e1
 
   // Now iterate!
   Callback::BeginOptimization(*this, f, iterate, callbacks...);
